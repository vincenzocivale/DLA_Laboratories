import os
import pandas as pd
import numpy as np
from datasets import Dataset
from pathlib import Path
import torch
import scanpy as sc
from tqdm import tqdm

def load_h5ad_file(file_path):
    """
    Loads an .h5ad file, extracts gene IDs, sequence data, and labels.
    Handles sparse matrices by converting them to dense NumPy arrays.
    
    Args:
        file_path (str): Path to the .h5ad file.
        
    Returns:
        tuple: (gene_ids, seq_data, labels)
               - gene_ids (np.ndarray): Gene names.
               - seq_data (np.ndarray): Gene expression data (n_cells x n_genes).
               - labels (np.ndarray): Labels (corresponding to seq_data in this context).
    """
    adata = sc.read_h5ad(file_path)
    gene_ids = adata.var_names.to_numpy()
    
    # Convert seq_data to numpy array, handling sparse matrix
    seq_data = adata.X
    if not isinstance(seq_data, np.ndarray):
        seq_data = np.vstack([row.toarray().squeeze() for row in seq_data])
    
    # In this context, labels are the gene expression values themselves
    labels = seq_data 
    
    return gene_ids, seq_data, labels

def inizialize_record_dict(model):
    """
    Initializes a dictionary to store transformer input embeddings.
    
    Args:
        model (torch.nn.Module): The PyTorch model containing a 'transformer' attribute.
                                 
    Returns:
        dict: Dictionary with 'label' and 'transformer_input_embedding' keys.
    """
    layer_embeddings = {'label': []}
    # We will now capture the input to the entire transformer block
    layer_embeddings['transformer_input_embedding'] = [] 
    return layer_embeddings

def create_dataset(data_fold_path, tokenizer, model):
    """
    Creates a dataset by extracting the intermediate embeddings from each transformer layer
    of a model for gene expression data.
    
    Args:
        data_fold_path (str): Path to the folder containing .h5ad files.
        tokenizer: The tokenizer object to convert cell vectors into tokens.
        model (torch.nn.Module): The PyTorch model from which to extract embeddings.
        
    Returns:
        datasets.Dataset: A Dataset object containing labels, file origin,
                          and the intermediate embeddings from each transformer layer.
    """
    # Initialize device (GPU if available, otherwise CPU)
    device = torch.device("cuda" if torch.cuda.is_available() else "cpu")
    model = model.to(device)
    model.eval()  # Set model to evaluation mode (disables dropout, etc.)

    # Initialize the dictionary to store final data
    record_dict = {
        'label': [],
        'file_origin': [],
        'transformer_input_embedding': [],  # Input to transformer (layer 0)
    }
    
    # Add keys for each transformer layer output
    num_layers = len(model.transformer.layers)
    for i in range(num_layers):
        record_dict[f'transformer_layer_{i}_output'] = []
    
    # Find all .h5ad or .h5ad.gz files in the specified folder
    files = [f for f in os.listdir(data_fold_path) if f.endswith(".h5ad.gz") or f.endswith(".h5ad")]
    print(f"Found {len(files)} files to process.")
    
    # Progress bar for files
    progress_bar_files = tqdm(files, desc="Processing files", unit="file")
    
    for file in progress_bar_files:
        file_path = os.path.join(data_fold_path, file)
        gene_ids, seq_data, labels = load_h5ad_file(file_path)
<<<<<<< HEAD
        print(f"File loaded")
=======
        print(f"Processing file: {file} with {seq_data.shape[0]} cells and {seq_data.shape[1]} genes.")
>>>>>>> 5e0799bb
        
        # Tokenize cell data
        tokenized_data = tokenizer.tokenize_cell_vectors(seq_data, gene_ids)
        
        # Progress bar for cells within each file
        progress_bar_cells = tqdm(enumerate(tokenized_data), total=len(tokenized_data), 
<<<<<<< HEAD
                                desc=f"Processing cells in {file}", leave=False)
=======
                                desc=f"Processing cells in {file}", leave=True)
>>>>>>> 5e0799bb
        
        # Process one cell at a time
        for cell_idx, (cell_tokens, cell_values) in progress_bar_cells:
            # Dictionary to store intermediate embeddings for the current cell
            intermediate_embeddings = {}
            
            # Hook function to capture transformer input
            def get_transformer_input_hook():
                def pre_hook(module, input):
                    transformer_input_tensor = input[0]
                    intermediate_embeddings['transformer_input'] = transformer_input_tensor.detach().cpu()
                    return input
                return pre_hook
            
            # Hook function to capture each layer's output
            def get_layer_output_hook(layer_idx):
                def forward_hook(module, input, output):
                    # output is the hidden states after this layer
                    intermediate_embeddings[f'layer_{layer_idx}'] = output.detach().cpu()
                return forward_hook
            
            # Register hooks
            hooks = []
            
            # Hook for transformer input
            transformer_input_hook = model.transformer.register_forward_pre_hook(get_transformer_input_hook())
            hooks.append(transformer_input_hook)
            
            # Hooks for each transformer layer output
            for i, layer in enumerate(model.transformer.layers):
                layer_hook = layer.register_forward_hook(get_layer_output_hook(i))
                hooks.append(layer_hook)
            
            # Move tensors to device (GPU/CPU)
            cell_tokens = cell_tokens.to(device)
            cell_values = cell_values.to(device)
            
            # Create attention mask (assuming 0 is the padding value)
            attention_mask = (cell_values != 0).to(device)
            
            with torch.no_grad():
                # Perform the model's forward pass. The hooks will populate intermediate_embeddings.
                _ = model(cell_tokens.unsqueeze(0), cell_values.unsqueeze(0), 
                         attention_mask=attention_mask.unsqueeze(0))
            
            # Process and store all intermediate embeddings
            record_dict['label'].append(labels[cell_idx].tolist())
            record_dict['file_origin'].append(file)
            
            # Store transformer input embedding
            if 'transformer_input' in intermediate_embeddings:
                input_embedding = intermediate_embeddings['transformer_input']
                # Handle batch dimension removal more safely
                if input_embedding.dim() > 2:
                    processed_input_embedding = input_embedding[0].numpy()  # Take first batch item
                else:
                    processed_input_embedding = input_embedding.numpy()
                
                # Remove CLS token if present (assuming first token is CLS)
                if processed_input_embedding.shape[0] == 5001:
                    processed_input_embedding = processed_input_embedding[1:]
                
                record_dict['transformer_input_embedding'].append(processed_input_embedding.tolist())
            else:
                print(f"Warning: No transformer input captured for cell {cell_idx} in file {file}")
                record_dict['transformer_input_embedding'].append([])
            
            # Store each layer's output embedding
            for i in range(num_layers):
                layer_key = f'layer_{i}'
                if layer_key in intermediate_embeddings:
                    layer_embedding = intermediate_embeddings[layer_key]
                    # Handle batch dimension removal more safely
                    if layer_embedding.dim() > 2:
                        processed_layer_embedding = layer_embedding[0].numpy()  # Take first batch item
                    else:
                        processed_layer_embedding = layer_embedding.numpy()
                    
                    # Remove CLS token if present
                    if processed_layer_embedding.shape[0] == 5001:
                        processed_layer_embedding = processed_layer_embedding[1:]
                    
                    record_dict[f'transformer_layer_{i}_output'].append(processed_layer_embedding.tolist())
                else:
                    print(f"Warning: No layer {i} output captured for cell {cell_idx} in file {file}")
                    record_dict[f'transformer_layer_{i}_output'].append([])
            
            # Remove all hooks after processing the current cell
            for hook in hooks:
                hook.remove()
    
    # Create a Dataset object from the final dictionary
    dataset = Dataset.from_dict(record_dict)
    return dataset<|MERGE_RESOLUTION|>--- conflicted
+++ resolved
@@ -90,22 +90,13 @@
     for file in progress_bar_files:
         file_path = os.path.join(data_fold_path, file)
         gene_ids, seq_data, labels = load_h5ad_file(file_path)
-<<<<<<< HEAD
-        print(f"File loaded")
-=======
-        print(f"Processing file: {file} with {seq_data.shape[0]} cells and {seq_data.shape[1]} genes.")
->>>>>>> 5e0799bb
         
         # Tokenize cell data
         tokenized_data = tokenizer.tokenize_cell_vectors(seq_data, gene_ids)
         
         # Progress bar for cells within each file
         progress_bar_cells = tqdm(enumerate(tokenized_data), total=len(tokenized_data), 
-<<<<<<< HEAD
-                                desc=f"Processing cells in {file}", leave=False)
-=======
-                                desc=f"Processing cells in {file}", leave=True)
->>>>>>> 5e0799bb
+
         
         # Process one cell at a time
         for cell_idx, (cell_tokens, cell_values) in progress_bar_cells:
