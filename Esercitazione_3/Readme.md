--- conflicted
+++ resolved
@@ -1,11 +1,3 @@
-<<<<<<< HEAD
-## Table of Contents
-
-1. [Exercise 1 – Sentiment Analysis with BERT](#exercise-1--sentiment-analysis-with-bert)
-2. [Exercise 2 – Fine-tuning DistilBERT](#exercise-2--fine-tuning-distilbert)
-3. [Exercise 3 – Zero-Shot Evaluation of Single-Cell Foundation Models](#exercise-3--zero-shot-evaluation-of-single-cell-foundation-models)
-=======
->>>>>>> ca7f504e
 
 ### **Exercise 1 – Sentiment Analysis with BERT**
 
